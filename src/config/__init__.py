import os
import json
import yaml
from pathlib import Path
from src.utils.logging_config import setup_logger

logger = setup_logger("Config")

with open(Path("src/static/models.yaml"), "r") as f:
    _models = yaml.safe_load(f)

MODEL_NAMES = _models["MODEL_NAMES"]
EMBED_MODEL_INFO = _models["EMBED_MODEL_INFO"]
RERANKER_LIST = _models["RERANKER_LIST"]


class SimpleConfig(dict):

    def __key(self, key):
        return "" if key is None else key.lower()  # 目前忘记了这里为什么要 lower 了，只能说配置项最好不要有大写的

    def __str__(self):
        return json.dumps(self)

    def __setattr__(self, key, value):
        self[self.__key(key)] = value

    def __getattr__(self, key):
        return self.get(self.__key(key))

    def __getitem__(self, key):
        return super().get(self.__key(key))

    def __setitem__(self, key, value):
        return super().__setitem__(self.__key(key), value)

    def __dict__(self):
        return {k: v for k, v in self.items()}


class Config(SimpleConfig):

    def __init__(self):
        super().__init__()
        self._config_items = {}
        self.save_dir = "saves"
        self.filename = str(Path("src/static/config.yaml"))
        os.makedirs(os.path.dirname(self.filename), exist_ok=True)

        ### >>> 默认配置
        # 可以在 config/base.yaml 中覆盖
        self.add_item("stream", default=True, des="是否开启流式输出")
        # 功能选项
        self.add_item("enable_reranker", default=False, des="是否开启重排序")
        self.add_item("enable_knowledge_base", default=False, des="是否开启知识库")
        self.add_item("enable_knowledge_graph", default=False, des="是否开启知识图谱")
        self.add_item("enable_search_engine", default=False, des="是否开启搜索引擎")
        self.add_item("enable_web_search", default=False, des="是否开启网页搜索")
        # 模型配置
        ## 注意这里是模型名，而不是具体的模型路径，默认使用 HuggingFace 的路径
        ## 如果需要自定义本地模型路径，则在 src/.env 中配置 MODEL_DIR
        self.add_item("model_provider", default="zhipu", des="模型提供商", choices=list(MODEL_NAMES.keys()))
        self.add_item("model_name", default=None, des="模型名称")
        self.add_item("embed_model", default="zhipu-embedding-3", des="Embedding 模型", choices=list(EMBED_MODEL_INFO.keys()))
        self.add_item("reranker", default="bge-reranker-v2-m3", des="Re-Ranker 模型", choices=list(RERANKER_LIST.keys()))
        self.add_item("use_rewrite_query", default="off", des="重写查询", choices=["off", "on", "hyde"])
        self.add_item("model_local_paths", default={}, des="本地模型路径")
        self.add_item("use_rewrite_query", default="off", des="重写查询", choices=["off", "on", "hyde"])
        ### <<< 默认配置结束

<<<<<<< HEAD
=======
        self.filename = filename or os.path.join("src", "config", "base.yaml")
        os.makedirs(os.path.dirname(self.filename), exist_ok=True)
>>>>>>> 2cd0001c

        self.load()
        self.handle_self()

    def add_item(self, key, default, des=None, choices=None):
        self.__setattr__(key, default)
        self._config_items[key] = {
            "default": default,
            "des": des,
            "choices": choices
        }

    def __dict__(self):
        blocklist = [
            "_config_items",
            "model_names",
            "model_provider_status",
        ]
        return {k: v for k, v in self.items() if k not in blocklist}

    def handle_self(self):
        self.model_names = MODEL_NAMES
        model_provider_info = self.model_names.get(self.model_provider, {})
        self.model_dir = os.environ.get("MODEL_DIR", "")

        # 检查模型提供商是否存在
        if self.model_provider != "custom":
            if self.model_name not in model_provider_info["models"]:
                logger.warning(f"Model name {self.model_name} not in {self.model_provider}, using default model name")
                self.model_name = model_provider_info["default"]

            default_model_name = model_provider_info["default"]
            self.model_name = self.get("model_name") or default_model_name
        else:
            self.model_name = self.get("model_name")
            if self.model_name not in [item["custom_id"] for item in self.custom_models]:
                logger.warning(f"Model name {self.model_name} not in custom models, using default model name")
                self.model_name = self.custom_models[0]["custom_id"]

        # 检查模型提供商的环境变量
        conds = {}
        self.model_provider_status = {}
        for provider in self.model_names:
            conds[provider] = self.model_names[provider]["env"]
            conds_bool = [bool(os.getenv(_k)) for _k in conds[provider]]
            self.model_provider_status[provider] = all(conds_bool)

        # 检查web_search的环境变量
        if self.enable_web_search and not os.getenv("TAVILY_API_KEY"):
            logger.warning("TAVILY_API_KEY not set, web search will be disabled")
            self.enable_web_search = False

        self.valuable_model_provider = [k for k, v in self.model_provider_status.items() if v]
        assert len(self.valuable_model_provider) > 0, f"No model provider available, please check your `.env` file. API_KEY_LIST: {conds}"

<<<<<<< HEAD
=======

>>>>>>> 2cd0001c

    def load(self):
        """根据传入的文件覆盖掉默认配置"""
        logger.info(f"Loading config from {self.filename}")
        if self.filename is not None and os.path.exists(self.filename):

            if self.filename.endswith(".json"):
                with open(self.filename, 'r') as f:
                    content = f.read()
                    if content:
                        local_config = json.loads(content)
                        self.update(local_config)
                    else:
                        print(f"{self.filename} is empty.")

            elif self.filename.endswith(".yaml"):
                with open(self.filename, 'r') as f:
                    content = f.read()
                    if content:
                        local_config = yaml.safe_load(content)
                        self.update(local_config)
                    else:
                        print(f"{self.filename} is empty.")
            else:
                logger.warning(f"Unknown config file type {self.filename}")

        else:
            logger.warning(f"\n\n{'='*70}\n{'Config file not found':^70}\n{'You can custum your config in `' + self.filename + '`':^70}\n{'='*70}\n\n")

    def save(self):
        logger.info(f"Saving config to {self.filename}")
        if self.filename is None:
            logger.warning("Config file is not specified, save to default config/base.yaml")
            self.filename = os.path.join(self.save_dir, "config", "config.yaml")
            os.makedirs(os.path.dirname(self.filename), exist_ok=True)

        if self.filename.endswith(".json"):
            with open(self.filename, 'w+') as f:
                json.dump(self.__dict__(), f, indent=4, ensure_ascii=False)
        elif self.filename.endswith(".yaml"):
            with open(self.filename, 'w+') as f:
                yaml.dump(self.__dict__(), f, indent=2, allow_unicode=True)
        else:
            logger.warning(f"Unknown config file type {self.filename}, save as json")
            with open(self.filename, 'w+') as f:
                json.dump(self, f, indent=4)

        logger.info(f"Config file {self.filename} saved")<|MERGE_RESOLUTION|>--- conflicted
+++ resolved
@@ -63,16 +63,9 @@
         self.add_item("model_name", default=None, des="模型名称")
         self.add_item("embed_model", default="zhipu-embedding-3", des="Embedding 模型", choices=list(EMBED_MODEL_INFO.keys()))
         self.add_item("reranker", default="bge-reranker-v2-m3", des="Re-Ranker 模型", choices=list(RERANKER_LIST.keys()))
-        self.add_item("use_rewrite_query", default="off", des="重写查询", choices=["off", "on", "hyde"])
         self.add_item("model_local_paths", default={}, des="本地模型路径")
         self.add_item("use_rewrite_query", default="off", des="重写查询", choices=["off", "on", "hyde"])
         ### <<< 默认配置结束
-
-<<<<<<< HEAD
-=======
-        self.filename = filename or os.path.join("src", "config", "base.yaml")
-        os.makedirs(os.path.dirname(self.filename), exist_ok=True)
->>>>>>> 2cd0001c
 
         self.load()
         self.handle_self()
@@ -128,11 +121,6 @@
         self.valuable_model_provider = [k for k, v in self.model_provider_status.items() if v]
         assert len(self.valuable_model_provider) > 0, f"No model provider available, please check your `.env` file. API_KEY_LIST: {conds}"
 
-<<<<<<< HEAD
-=======
-
->>>>>>> 2cd0001c
-
     def load(self):
         """根据传入的文件覆盖掉默认配置"""
         logger.info(f"Loading config from {self.filename}")
