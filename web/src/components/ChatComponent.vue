--- conflicted
+++ resolved
@@ -81,18 +81,12 @@
           <div class="flex-center" @click="meta.use_web = !meta.use_web" v-if="configStore.config.enable_search_engine && meta.enable_retrieval">
             搜索引擎（Bing） <div @click.stop><a-switch v-model:checked="meta.use_web" /></div>
           </div>
-<<<<<<< HEAD
+          <div class="flex-center" @click="meta.enable_web_search = !meta.enable_web_search">
+            网页搜索 <div @click.stop><a-switch v-model:checked="meta.enable_web_search" /></div>
+          </div>
           <!-- <div class="flex-center" v-if="configStore.config.enable_knowledge_base && meta.enable_retrieval">
             重写查询 <a-segmented v-model:value="meta.use_rewrite_query" :options="['off', 'on', 'hyde']"/>
           </div> -->
-=======
-          <div class="flex-center" @click="meta.enable_web_search = !meta.enable_web_search">
-            网页搜索 <div @click.stop><a-switch v-model:checked="meta.enable_web_search" /></div>
-          </div>
-          <div class="flex-center" v-if="configStore.config.enable_knowledge_base && meta.enable_retrieval">
-            重写查询 <a-segmented v-model:value="meta.rewriteQuery" :options="['off', 'on', 'hyde']"/>
-          </div>
->>>>>>> 54534524
         </div>
       </div>
     </div>
